[package]
name = "omni-orchestrator"
version = "0.1.4"
edition = "2021"

[dependencies]
rocket = { version = "0.5", features = ["json", "uuid"] }
uuid = { version = "1.16.0", features = ["v4", "serde"] }
tokio = { version = "1.45.0", features = ["full"] }
serde = { version = "1.0.219", features = ["derive", "rc"] }
serde_json5 = "0.2.1"
serde_json = "1.0.140"
async-trait = "0.1.88"
reqwest = { version = "0.12.15", features = ["json", "native-tls-vendored", "rustls-tls"] }
log = "0.4.27"
env_logger = "0.11.8"
thiserror = "2.0.12"
parking_lot = "0.12"
chrono = { version = "0.4.41", features = ["serde"] }
futures = "0.3.31"
colored = "2.2.0"
anyhow = "1.0.95"
lazy_static = "1.5.0"
rocket-multipart-form-data = "0.10.7"
sha2 = "0.10.9"
rand = "0.9.1"
hex = "0.4.3"
mysql = "26.0.0"
once_cell = "1.21.3"
sqlx = { version = "0.8.5", features = ["runtime-tokio-rustls", "mysql", "chrono", "uuid"] }
tracing = { version = "0.1.41", features = ["log"] }
hadris-iso = "0.0.1"
ssh2 = { version = "0.9" }
libomni = "0.2.3"
dotenv = { version = "0.15"}
paxakos = "0.13.0"
jsonwebtoken = "9.3.1"
rust_decimal = "1.37.1"
<<<<<<< HEAD
clickhouse = { version = "0.13.2"}
=======
clickhouse = { version = "0.13.2" }
>>>>>>> 164c355e

[profile.dev]
codegen-units = 32
incremental = true
debug-assertions = false
overflow-checks = false
opt-level = 0
lto = "thin"<|MERGE_RESOLUTION|>--- conflicted
+++ resolved
@@ -36,11 +36,7 @@
 paxakos = "0.13.0"
 jsonwebtoken = "9.3.1"
 rust_decimal = "1.37.1"
-<<<<<<< HEAD
 clickhouse = { version = "0.13.2"}
-=======
-clickhouse = { version = "0.13.2" }
->>>>>>> 164c355e
 
 [profile.dev]
 codegen-units = 32
